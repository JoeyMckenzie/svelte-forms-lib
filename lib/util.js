--- conflicted
+++ resolved
@@ -124,17 +124,12 @@
 }
 
 export const util = {
-<<<<<<< HEAD
-  set,
-  subscribeOnce,
-  update,
-=======
   assignDeep,
->>>>>>> c77d092f
   cloneDeep,
   getValues,
   isEmpty,
   reach,
+  set,
   subscribeOnce,
   update,
   isNullish,
